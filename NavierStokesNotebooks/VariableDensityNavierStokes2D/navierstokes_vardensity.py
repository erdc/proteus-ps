--- conflicted
+++ resolved
@@ -38,17 +38,9 @@
 he_coeff = 0.75 # default to match Guermond paper: 0.75
 
 # setup time variables
-<<<<<<< HEAD
 T = 0.2
 DT = 0.1  # target time step size
 DT *= 0.5**opts.rlevel
-=======
-T = 2.0
-DT = 0.0125  # target time step size
-#DT *= 0.5
-#DT *= 0.5
-#DT *= 0.5
->>>>>>> 1cc8cbf8
 # setup tnList
 if globalBDFTimeOrder == 1 or not useScaleUpTimeStepsBDF2:
     nFrames = int(T/DT) + 1
