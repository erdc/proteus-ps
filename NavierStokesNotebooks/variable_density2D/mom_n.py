from proteus import *
from proteus.default_n import *
from mom_p import *


triangleOptions = ctx.triangleOptions


femSpaces = {0:FemTools.C0_AffineQuadraticOnSimplexWithNodalBasis, # u velocity space
             1:FemTools.C0_AffineQuadraticOnSimplexWithNodalBasis, # v velocity space
             2:FemTools.C0_AffineLinearOnSimplexWithNodalBasis} #p pressure space

from TimeIntegrationPS import NonConservativeBackwardEuler, NonConservativeVBDF
# numerics.timeIntegration = TimeIntegration.BackwardEuler
#timeIntegration = NonConservativeBackwardEuler
timeIntegration = NonConservativeVBDF
timeOrder = 2
<<<<<<< HEAD

# stepController  = StepControl.Min_dt_cfl_controller
# runCFL = 0.33

stepController  = FixedStep
DT = ctx.DT
=======
stepController  = StepControl.Min_dt_cfl_controller
runCFL = 0.99
>>>>>>> 3c9449cf

#Quadrature rules for elements and element  boundaries
elementQuadrature = Quadrature.SimplexGaussQuadrature(ctx.nd,ctx.quad_degree)
elementBoundaryQuadrature = Quadrature.SimplexGaussQuadrature(ctx.nd-1,ctx.quad_degree)


#Matrix type
numericalFluxType = NumericalFlux.StrongDirichletFactory(fluxBoundaryConditions)
#numerics.numericalFluxType = MixedDarcy_exterior
#numerics.numericalFluxType = NumericalFlux.Advection_DiagonalUpwind_Diffusion_IIPG_exterior
#numerics.numericalFluxType = NumericalFlux.Advection_Diagonal_average
matrix = LinearAlgebraTools.SparseMatrix
#use petsc solvers wrapped by petsc4py
#numerics.multilevelLinearSolver = LinearSolvers.KSP_petsc4py
#numerics.levelLinearSolver = LinearSolvers.KSP_petsc4py
#using petsc4py requires weak boundary condition enforcement
#can also use our internal wrapper for SuperLU
multilevelLinearSolver = LinearSolvers.LU
levelLinearSolver = LinearSolvers.LU

multilevelNonlinearSolver = NonlinearSolvers.Newton
levelNonlinearSolver = NonlinearSolvers.Newton

#linear solve rtolerance

# linTolFac = 0.001  # relatice tolerance for linear solver
# tolFac = 0.0 # absolute tolerance
#
# l_atol_res = 1.0e-5
# nl_atol_res = 1.0e-5

linTolFac = 0.001
l_atol_res = 0.001*ctx.ns_nl_atol_res
tolFac = 0.0
nl_atol_res = ctx.ns_nl_atol_res

periodicDirichletConditions=None

<<<<<<< HEAD
#conservativeFlux = {2:'pwl-bdm'}
# conservativeFlux = {2:'point-eval'}
=======
#all of these  should work
#conservativeFlux = {2:'point-eval'}
#conservativeFlux = {2:'pwl-bdm'}
#conservativeFlux = {2:'pwl-bdm-opt'}
>>>>>>> 3c9449cf
<|MERGE_RESOLUTION|>--- conflicted
+++ resolved
@@ -15,17 +15,12 @@
 #timeIntegration = NonConservativeBackwardEuler
 timeIntegration = NonConservativeVBDF
 timeOrder = 2
-<<<<<<< HEAD
 
 # stepController  = StepControl.Min_dt_cfl_controller
 # runCFL = 0.33
 
 stepController  = FixedStep
 DT = ctx.DT
-=======
-stepController  = StepControl.Min_dt_cfl_controller
-runCFL = 0.99
->>>>>>> 3c9449cf
 
 #Quadrature rules for elements and element  boundaries
 elementQuadrature = Quadrature.SimplexGaussQuadrature(ctx.nd,ctx.quad_degree)
@@ -64,12 +59,7 @@
 
 periodicDirichletConditions=None
 
-<<<<<<< HEAD
-#conservativeFlux = {2:'pwl-bdm'}
-# conservativeFlux = {2:'point-eval'}
-=======
 #all of these  should work
 #conservativeFlux = {2:'point-eval'}
 #conservativeFlux = {2:'pwl-bdm'}
-#conservativeFlux = {2:'pwl-bdm-opt'}
->>>>>>> 3c9449cf
+#conservativeFlux = {2:'pwl-bdm-opt'}