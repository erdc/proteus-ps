from proteus.default_so import *
from proteus import Context

import guermond_example_variable_density
Context.setFromModule(guermond_example_variable_density)
ctx = Context.get()

pnList = [("rho_p", "rho_n"),
          ("mom_p", "mom_n")]

name = "guermond_example_variable_density" + "_%3.0e_DT_BDF%1d_p" %(ctx.DT,int(float(ctx.globalTimeOrder)))

<<<<<<< HEAD
#systemStepControllerType = Sequential_MinAdaptiveModelStep
systemStepControllerType = Sequential_MinModelStep
=======
# modelSpinUpList = [1] # for model [1] take a step and then rewind time to time t^0 and proceed as usual
# systemStepControllerType = Sequential_MinAdaptiveModelStep  # uses minimal time step from each _n model
# systemStepControllerType = Sequential_FixedStep  # not sure what this one currently does but it should use the DT
# systemStepControllerType = Sequential_MinModelStep # uses DT set in _n.py files
systemStepControllerType = Sequential_FixedStep_Simple # uses time steps in so.tnList
>>>>>>> 19ade6ec

needEBQ_GLOBAL = True
needEBQ = True

tnList = ctx.tnList
<|MERGE_RESOLUTION|>--- conflicted
+++ resolved
@@ -10,18 +10,13 @@
 
 name = "guermond_example_variable_density" + "_%3.0e_DT_BDF%1d_p" %(ctx.DT,int(float(ctx.globalTimeOrder)))
 
-<<<<<<< HEAD
-#systemStepControllerType = Sequential_MinAdaptiveModelStep
-systemStepControllerType = Sequential_MinModelStep
-=======
 # modelSpinUpList = [1] # for model [1] take a step and then rewind time to time t^0 and proceed as usual
 # systemStepControllerType = Sequential_MinAdaptiveModelStep  # uses minimal time step from each _n model
 # systemStepControllerType = Sequential_FixedStep  # not sure what this one currently does but it should use the DT
 # systemStepControllerType = Sequential_MinModelStep # uses DT set in _n.py files
-systemStepControllerType = Sequential_FixedStep_Simple # uses time steps in so.tnList
->>>>>>> 19ade6ec
+systemStepControllerType = Sequential_MinModelStep
 
 needEBQ_GLOBAL = True
 needEBQ = True
 
-tnList = ctx.tnList
+tnList = ctx.tnList