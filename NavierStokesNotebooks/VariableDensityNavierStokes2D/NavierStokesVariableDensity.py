--- conflicted
+++ resolved
@@ -406,16 +406,11 @@
                 self.model.q[('u_lastlast',ci)][:] = self.model.q[('u',ci)]
                 self.model.ebqe[('u_lastlast',ci)][:] = self.model.ebqe[('u',ci)]
 
-<<<<<<< HEAD
-                self.model.q[('u_last',ci)][:] = self.model.q[('u',ci)]
-                self.model.ebqe[('u_last',ci)][:] = self.model.ebqe[('u',ci)]
-=======
         # Transfer the solutions to the new time step representation
         if self.firstStep:
             self.HistoryManipulation.initializeHistory()
         else:
             self.HistoryManipulation.updateHistory()
->>>>>>> 19ade6ec
 
         copyInstructions = {}
         return copyInstructions
@@ -434,15 +429,6 @@
             self.evaluate(t,self.model.ebqe)
             self.model.timeIntegration.calculateElementCoefficients(self.model.q)
 
-<<<<<<< HEAD
-        for ci in range(self.nc):
-            self.model.q[('u_lastlast',ci)][:] = self.model.q[('u_last',ci)]
-            self.model.ebqe[('u_lastlast',ci)][:] = self.model.ebqe[('u_last',ci)]
-
-            self.model.q[('u_last',ci)][:] = self.model.q[('u',ci)]
-            self.model.ebqe[('u_last',ci)][:] = self.model.ebqe[('u',ci)]
-=======
->>>>>>> 19ade6ec
 
         copyInstructions = {}
         return copyInstructions
@@ -922,24 +908,6 @@
         """
         self.firstStep = firstStep # save for use in evaluate
 
-<<<<<<< HEAD
-        if self.firstStep:
-            for ci in range(self.nc):
-                self.model.q[('u_lastlast',ci)][:] = self.model.q[('u',ci)]
-                self.model.ebqe[('u_lastlast',ci)][:] = self.model.ebqe[('u',ci)]
-
-                self.model.q[('grad(u)_lastlast',ci)][:] = self.model.q[('grad(u)',ci)]
-                self.model.ebqe[('grad(u)_lastlast',ci)][:] = self.model.ebqe[('grad(u)',ci)]
-
-                # deep copy so we have a cached value instead of pointer to current values
-                self.model.q[('u_last',ci)][:] = self.model.q[('u',ci)]
-                self.model.ebqe[('u_last',ci)][:] = self.model.ebqe[('u',ci)]
-
-                self.model.q[('grad(u)_last',ci)][:] = self.model.q[('grad(u)',ci)]
-                self.model.ebqe[('grad(u)_last',ci)][:] = self.model.ebqe[('grad(u)',ci)]
-
-=======
->>>>>>> 19ade6ec
         copyInstructions = {}
         return copyInstructions
     def postStep(self,t,firstStep=False):
@@ -958,23 +926,7 @@
             self.model.calculateSolutionAtQuadrature()
             self.evaluate(t,self.model.q)
             self.evaluate(t,self.model.ebqe)
-<<<<<<< HEAD
-            # self.evaluate(t,self.model.ebq_global)
             self.model.timeIntegration.calculateElementCoefficients(self.model.q)
-        for ci in range(self.nc):
-            # deep copy so we have a cached value instead of pointer to current values
-            self.model.q[('u_lastlast',ci)][:] = self.model.q[('u_last',ci)]
-            self.model.ebqe[('u_lastlast',ci)][:] = self.model.ebqe[('u_last',ci)]
-
-            self.model.q[('grad(u)_lastlast',ci)][:] = self.model.q[('grad(u)_last',ci)]
-            self.model.ebqe[('grad(u)_lastlast',ci)][:] = self.model.ebqe[('grad(u)_last',ci)]
-
-            # deep copy so we have a cached value instead of pointer to current values
-            self.model.q[('u_last',ci)][:] = self.model.q[('u',ci)]
-            self.model.ebqe[('u_last',ci)][:] = self.model.ebqe[('u',ci)]
-=======
-            self.model.timeIntegration.calculateElementCoefficients(self.model.q)
->>>>>>> 19ade6ec
 
             self.model.q[('grad(u)_last',ci)][:] = self.model.q[('grad(u)',ci)]
             self.model.ebqe[('grad(u)_last',ci)][:] = self.model.ebqe[('grad(u)',ci)]
@@ -1194,13 +1146,8 @@
             elif self.bdf is int(2):
                 # use second order extrapolation of div velocity
                 div_vel_star = div_vel_last + dt/dt_last*( div_vel_last - div_vel_lastlast)
-<<<<<<< HEAD
-                div_rho_vel_star = grad_rho[...,xi]*u_star + grad_rho[...,yi]*v_star + rho*div_vel_star
-
-=======
             # set the stability div(rho_vel)
             div_rho_vel_star = grad_rho[...,xi]*u_star + grad_rho[...,yi]*v_star + rho*div_vel_star
->>>>>>> 19ade6ec
         #equation eu = 0
         # rho_sharp*u_t + rho(u_star u_x + v_star u_y ) + p_sharp_x - f1 + div(-mu grad(u))
         #            + 0.5( rho_t + rho_x u_star + rho_y v_star + rho div([u_star,v_star]) )u = 0
@@ -1451,14 +1398,6 @@
         """
         self.firstStep = firstStep # save for use in evaluate()
 
-<<<<<<< HEAD
-        if self.firstStep:
-            for ci in range(self.nc):
-                self.model.q[('grad(u)_last',ci)][:] = self.model.q[('grad(u)',ci)]
-                self.model.ebqe[('grad(u)_last',ci)][:] = self.model.ebqe[('grad(u)',ci)]
-
-=======
->>>>>>> 19ade6ec
         copyInstructions = {}
         return copyInstructions
     def postStep(self,t,firstStep=False):
@@ -1806,17 +1745,6 @@
         """
         self.firstStep = firstStep
 
-<<<<<<< HEAD
-        if self.firstStep:
-            for ci in range(self.nc):
-                self.model.q[('u_last',ci)][:] = self.model.q[('u',ci)]
-                self.model.ebqe[('u_last',ci)][:] = self.model.ebqe[('u',ci)]
-
-                self.model.q[('grad(u)_last',ci)][:] = self.model.q[('grad(u)',ci)]
-                self.model.ebqe[('grad(u)_last',ci)][:] = self.model.ebqe[('grad(u)',ci)]
-
-=======
->>>>>>> 19ade6ec
         copyInstructions = {}
         return copyInstructions
     def postStep(self,t,firstStep=False):
@@ -1835,21 +1763,10 @@
             # self.evaluate(t,self.model.ebq)
             self.evaluate(t,self.model.ebqe)
             # self.evaluate(t,self.model.ebq_global)
-<<<<<<< HEAD
-
-        for ci in range(self.nc):
-            self.model.q[('u_last',ci)][:] = self.model.q[('u',ci)]
-            self.model.ebqe[('u_last',ci)][:] = self.model.ebqe[('u',ci)]
-
-            self.model.q[('grad(u)_last',ci)][:] = self.model.q[('grad(u)',ci)]
-            self.model.ebqe[('grad(u)_last',ci)][:] = self.model.ebqe[('grad(u)',ci)]
-
-=======
         else:
             if not self.usePressureExtrapolations and not self.useRotationalModel:
                 assert ((self.model.q[('u',0)] - self.model.q[('u_last',0)] - self.pressureIncrementModel.q[('u',0)])**2 < 1.0e-16).all()
                 assert ((self.model.ebqe[('u',0)] - self.model.ebqe[('u_last',0)] - self.pressureIncrementModel.ebqe[('u',0)])**2 < 1.0e-16).all()
->>>>>>> 19ade6ec
         copyInstructions = {}
         return copyInstructions
     def evaluate(self,t,c):
