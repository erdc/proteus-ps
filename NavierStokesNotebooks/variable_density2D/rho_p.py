from math import *
from proteus import *
from proteus.default_p import *
from proteus import Context
ctx = Context.get()

import NavierStokes

domain = ctx.domain
nd = ctx.nd
name = "mass_transport"

<<<<<<< HEAD
# coefficients=NavierStokes.MassTransport(velocityFunction=ctx.velocityFunction,useVelocityFunction=True)
# coefficients=NavierStokes.MassTransport(velocityFunction=None,velocityModelIndex=1,useVelocityFunction=False) # from pnList in *_so.py  0 = density,  1 = (u,v,p)
coefficients=NavierStokes.MassTransport(velocityFunction=ctx.velocityFunction,
                                        velocityModelIndex=1,
                                        useVelocityFunction=False,
                                        useVelocityComponents=True) # from pnList in *_so.py  0 = density,  1 = (u,v,p)
=======
# from pnList in *_so.py  0 = density,  1 = (u,v,p)
coefficients=NavierStokes.MassTransport(velocityFunction=None, #or ctx.velocityFunction to use exact solution (uncoupled transport)
                                        velocityModelIndex=1,  #don't  change this unless the order in so-file is changed
                                        useVelocityComponents=True) #set to false  to use 'velocity' (possible post-processed)
>>>>>>> 3c9449cf

#this function's job is to return another function holding the Dirichlet boundary conditions
# wherever they are set

def getDBC_rho(x,flag):
   if flag in [ctx.boundaryTags['bottom'],
               ctx.boundaryTags['top']]:
       return lambda x,t: ctx.rhotrue(x,t)

def getNone(x,flag):
    return None

class getIBC_rho:
    def __init__(self):
        self.rhotrue=ctx.rhotrue
        pass
    def uOfXT(self,x,t):
        return self.rhotrue(x,t)

initialConditions = {0:getIBC_rho()}

dirichletConditions = {0:getDBC_rho}

advectiveFluxBoundaryConditions = {0:getNone}
<<<<<<< HEAD
# fluxBoundaryConditions = {0:'outFlow'}
fluxBoundaryConditions = {0:'noFlux'}
=======

fluxBoundaryConditions = {0:'outFlow'} #this only has an effect when numericalFlux is not used
>>>>>>> 3c9449cf
<|MERGE_RESOLUTION|>--- conflicted
+++ resolved
@@ -10,19 +10,10 @@
 nd = ctx.nd
 name = "mass_transport"
 
-<<<<<<< HEAD
-# coefficients=NavierStokes.MassTransport(velocityFunction=ctx.velocityFunction,useVelocityFunction=True)
-# coefficients=NavierStokes.MassTransport(velocityFunction=None,velocityModelIndex=1,useVelocityFunction=False) # from pnList in *_so.py  0 = density,  1 = (u,v,p)
-coefficients=NavierStokes.MassTransport(velocityFunction=ctx.velocityFunction,
-                                        velocityModelIndex=1,
-                                        useVelocityFunction=False,
-                                        useVelocityComponents=True) # from pnList in *_so.py  0 = density,  1 = (u,v,p)
-=======
 # from pnList in *_so.py  0 = density,  1 = (u,v,p)
 coefficients=NavierStokes.MassTransport(velocityFunction=None, #or ctx.velocityFunction to use exact solution (uncoupled transport)
                                         velocityModelIndex=1,  #don't  change this unless the order in so-file is changed
                                         useVelocityComponents=True) #set to false  to use 'velocity' (possible post-processed)
->>>>>>> 3c9449cf
 
 #this function's job is to return another function holding the Dirichlet boundary conditions
 # wherever they are set
@@ -47,10 +38,5 @@
 dirichletConditions = {0:getDBC_rho}
 
 advectiveFluxBoundaryConditions = {0:getNone}
-<<<<<<< HEAD
-# fluxBoundaryConditions = {0:'outFlow'}
-fluxBoundaryConditions = {0:'noFlux'}
-=======
 
-fluxBoundaryConditions = {0:'outFlow'} #this only has an effect when numericalFlux is not used
->>>>>>> 3c9449cf
+fluxBoundaryConditions = {0:'outFlow'} #this only has an effect when numericalFlux is not used