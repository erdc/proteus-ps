from proteus import *
from proteus.default_n import *
from mom_p import *


triangleOptions = ctx.triangleOptions


femSpaces = {0:FemTools.C0_AffineQuadraticOnSimplexWithNodalBasis, # u velocity space
             1:FemTools.C0_AffineQuadraticOnSimplexWithNodalBasis, # v velocity space
             2:FemTools.C0_AffineLinearOnSimplexWithNodalBasis} #p pressure space

from TimeIntegrationPS import NonConservativeBackwardEuler, NonConservativeVBDF
timeIntegration = TimeIntegration.BackwardEuler
#timeIntegration = NonConservativeBackwardEuler
#timeIntegration = NonConservativeVBDF
timeOrder = 2
<<<<<<< HEAD
#stepController  = StepControl.Min_dt_cfl_controller
stepController  = StepControl.FixedStep
DT = 0.01
runCFL = 0.99
=======

# stepController  = StepControl.Min_dt_cfl_controller
# runCFL = 0.5

stepController  = FixedStep
DT = ctx.DT
>>>>>>> 19ade6ec

#Quadrature rules for elements and element  boundaries
elementQuadrature = Quadrature.SimplexGaussQuadrature(ctx.nd,ctx.quad_degree)
elementBoundaryQuadrature = Quadrature.SimplexGaussQuadrature(ctx.nd-1,ctx.quad_degree)


#Matrix type
numericalFluxType = NumericalFlux.StrongDirichletFactory(fluxBoundaryConditions)
#numericalFluxType = MixedDarcy_exterior
#numericalFluxType = NumericalFlux.Advection_DiagonalUpwind_Diffusion_IIPG_exterior
#numericalFluxType = NumericalFlux.Advection_Diagonal_average
matrix = LinearAlgebraTools.SparseMatrix
#use petsc solvers wrapped by petsc4py
#numerics.multilevelLinearSolver = LinearSolvers.KSP_petsc4py
#numerics.levelLinearSolver = LinearSolvers.KSP_petsc4py
#using petsc4py requires weak boundary condition enforcement
#can also use our internal wrapper for SuperLU
multilevelLinearSolver = LinearSolvers.LU
levelLinearSolver = LinearSolvers.LU

multilevelNonlinearSolver = NonlinearSolvers.Newton
levelNonlinearSolver = NonlinearSolvers.Newton

#linear solve rtolerance

# linTolFac = 0.001  # relatice tolerance for linear solver
# tolFac = 0.0 # absolute tolerance
#
# l_atol_res = 1.0e-5
# nl_atol_res = 1.0e-5

linTolFac = 0.001
l_atol_res = 0.001*ctx.ns_nl_atol_res
tolFac = 0.0
nl_atol_res = ctx.ns_nl_atol_res

periodicDirichletConditions=None

# post processing 

#all of these  should work
#conservativeFlux = {2:'point-eval'}
#conservativeFlux = {2:'pwl-bdm'}
conservativeFlux = {2:'pwl-bdm-opt'}<|MERGE_RESOLUTION|>--- conflicted
+++ resolved
@@ -15,19 +15,12 @@
 #timeIntegration = NonConservativeBackwardEuler
 #timeIntegration = NonConservativeVBDF
 timeOrder = 2
-<<<<<<< HEAD
-#stepController  = StepControl.Min_dt_cfl_controller
-stepController  = StepControl.FixedStep
-DT = 0.01
-runCFL = 0.99
-=======
 
 # stepController  = StepControl.Min_dt_cfl_controller
 # runCFL = 0.5
 
 stepController  = FixedStep
 DT = ctx.DT
->>>>>>> 19ade6ec
 
 #Quadrature rules for elements and element  boundaries
 elementQuadrature = Quadrature.SimplexGaussQuadrature(ctx.nd,ctx.quad_degree)
@@ -66,7 +59,7 @@
 
 periodicDirichletConditions=None
 
-# post processing 
+# post processing
 
 #all of these  should work
 #conservativeFlux = {2:'point-eval'}
