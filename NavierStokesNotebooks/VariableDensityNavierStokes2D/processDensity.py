#!/usr/bin/env python

import sys # to read in command line arguments
import os  # to check if file exists
import shelve # to open and read the database file

import numpy as np

<<<<<<< HEAD
import matplotlib
matplotlib.use('AGG')   # generate png output by default

import matplotlib.pyplot as plt
from matplotlib import rc
rc('font',**{'family':'sans-serif','sans-serif':['Helvetica']})
## for Palatino and other serif fonts use:
#rc('font',**{'family':'serif','serif':['Palatino']})
rc('text', usetex=True)

# create plots for time series of errors
fig_L2, ax_L2 = plt.subplots(nrows=1, ncols=1)
# fig_H1, ax_H1 = plt.subplots(nrows=1, ncols=1)
=======
usePlots = True
if usePlots:
	import matplotlib.pyplot as plt
	from matplotlib import rc
	rc('font',**{'family':'sans-serif','sans-serif':['Helvetica']})
	## for Palatino and other serif fonts use:
	#rc('font',**{'family':'serif','serif':['Palatino']})
	rc('text', usetex=True)

	# create plots for time series of errors
	fig_L2, ax_L2 = plt.subplots(nrows=1, ncols=1)
	# fig_H1, ax_H1 = plt.subplots(nrows=1, ncols=1)
>>>>>>> e909eb79

# read in file names and test if they can be found.  if so
# then add them to our list of filenames to be processed
filenames = {}
if len(sys.argv) > 1:
    counter = 0;
    for i in range(1,len(sys.argv)):
        test_filename = sys.argv[i]
        if os.path.exists(test_filename):
            print "File %s found and will be processed!" %test_filename
            filenames[counter] = test_filename
            counter+=1
        else:
            print "File %s not found!"%test_filename

num_filenames = len(filenames)
# print filenames

# base data that we will extract from all files given
baseshelf = {}
baseshelf['timeValues'] = {}
# baseshelf['simulationData'] = {}
# baseshelf['flags'] = {}
baseshelf['errorData'] = {}

# open shelves
shelfset = {}
database = {key : dict(baseshelf) for key in range(num_filenames)}
for i in range(num_filenames):
    shelfset[i] = shelve.open(filenames[i])
    try:
        database[i]['timeValues'] = shelfset[i]['timeValues']
        # database[i]['simulationData'] = shelfset[i]['simulationData']
        # database[i]['flags'] = shelfset[i]['flags']
        database[i]['errorData'] = shelfset[i]['errorData']
    finally:
        shelfset[i].close()


# extract the information we want under assumption that the files came in
# momentum0.db, momentum1.db, momentum2.db, etc

numTimeSteps = [None]*num_filenames
dt = [None]*num_filenames
rho_maxL2Norm =[None]*num_filenames
# rho_maxH1Norm = [None]*num_filenames
rho_ell2L2Norm = [None]*num_filenames
# rho_ell2H1Norm = [None]*num_filenames

for i in range(num_filenames):
    numTimeSteps[i] = len(database[i]['timeValues'])-1 # subtract 1 to get the number of steps not the number of time values
    dt[i] = database[i]['timeValues'][1] - database[i]['timeValues'][0]

    # extract data from database i
    rho_L2Error = np.array([0] + database[i]['errorData'][0][0]['error_u_L2'])
    # rho_H1Error = np.array([0] + database[i]['errorData'][0][0]['error_u_H1'])


    # calculate the maximum time E space norm
    rho_maxL2Norm[i] = np.max(rho_L2Error)
    # rho_maxH1Norm[i] = np.max(rho_H1Error)


    print "\nMaximum in time norms for database %1d with numTimeSteps = %05d:" %(i,numTimeSteps[i])
    print "  ||v||_{Linf-L2}\t= %2.4e" %rho_maxL2Norm[i]
    # print "  ||v||_{Linf-H1}\t= %2.4e" %rho_maxH1Norm[i]


    # calculate the \ell_2 time E space norm
    rho_ell2L2Norm[i] = 0
    # rho_ell2H1Norm[i] = 0
    tnList = database[i]['timeValues']
    for j,t in enumerate(tnList):
        if j == 0: continue  # skip first step
        dtn = tnList[j] - tnList[j-1]
        rho_ell2L2Norm[i] += dtn * rho_L2Error[j]**2
        # rho_ell2H1Norm[i] += dtn * rho_H1Error[j]**2

    rho_ell2L2Norm[i] = np.sqrt(rho_ell2L2Norm[i])
    # rho_ell2H1Norm[i] = np.sqrt(rho_ell2H1Norm[i])

    if usePlots:
    	print "\\ell_2 in time norms for database %1d with numTimeSteps = %05d:" %(i,numTimeSteps[i])
    	print "  ||\\rho||_{\\ell_2-L2}\t= %2.4g" %rho_ell2L2Norm[i]
    	# print "  ||v||_{\\ell_2-H1}\t= %2.4g" %rho_ell2H1Norm[i]

    	# plot time series of errors
    	ax_L2.plot(tnList, rho_L2Error,label='dt=%1.5f' %dt[i])
    	# ax_H1.plot(tnList, rho_H1Error,label='dt=%1.5f' %dt[i])

if usePlots:
	# format plots
	ax_L2.set_xlabel('Time')
	ax_L2.set_ylabel(r'$e_h(t)$')
	ax_L2.legend(bbox_to_anchor=(1.05, 1), loc=2, borderaxespad=0.)
	fig_L2.savefig('plotDensityErrorL2.png', bbox_inches='tight')
	plt.close(fig_L2)

	# ax_H1.set_xlabel('Time')
	# ax_H1.set_ylabel(r'$e_h(t)$')
	# ax_H1.legend(bbox_to_anchor=(1.05, 1), loc=2, borderaxespad=0.)
	# fig_H1.savefig('plotDensityErrorH1.png', bbox_inches='tight')
	# plt.close(fig_H1)


# calculate rates of convergence and make a table
if num_filenames > 1:

    rate_rho_maxL2Norm = [0]*num_filenames
    # rate_rho_maxH1Norm = [0]*num_filenames
    rate_rho_ell2L2Norm = [0]*num_filenames
    # rate_rho_ell2H1Norm = [0]*num_filenames
    for i in range(1,num_filenames):
        rate_rho_maxL2Norm[i] = -np.log(rho_maxL2Norm[i]/rho_maxL2Norm[i-1])/np.log(float(numTimeSteps[i])/numTimeSteps[i-1])
        # rate_rho_maxH1Norm[i] = -np.log(rho_maxH1Norm[i]/rho_maxH1Norm[i-1])/np.log(float(numTimeSteps[i])/numTimeSteps[i-1])

        rate_rho_ell2L2Norm[i] = -np.log(rho_ell2L2Norm[i]/rho_ell2L2Norm[i-1])/np.log(float(numTimeSteps[i])/numTimeSteps[i-1])
        # rate_rho_ell2H1Norm[i] = -np.log(rho_ell2H1Norm[i]/rho_ell2H1Norm[i-1])/np.log(float(numTimeSteps[i])/numTimeSteps[i-1])



    print "\nnumTS   rho_maxL2   rate    rho_l2L2    rate"
    for i in range(num_filenames):
        print "%05d   %3.3e  %+1.2f    %3.3e  %+1.2f"  %(numTimeSteps[i],\
                                                    rho_maxL2Norm[i],rate_rho_maxL2Norm[i],\
                                                    rho_ell2L2Norm[i],rate_rho_ell2L2Norm[i])


    # print "\nnumTS   rho_maxL2   rate    rho_maxH1   rate"
    # for i in range(num_filenames):
    #     print "%05d   %3.3e  %+1.2f    %3.3e  %+1.2f"  %(numTimeSteps[i],\
    #                                                 rho_maxL2Norm[i],rate_rho_maxL2Norm[i],\
    #                                                 rho_maxH1Norm[i],rate_rho_maxH1Norm[i])
    # print "\nnumTS   rho_l2L2    rate    rho_l2H1    rate"
    # for i in range(num_filenames):
    #     print "%05d   %3.3e  %+1.2f    %3.3e  %+1.2f"  %(numTimeSteps[i],\
    #             rho_ell2L2Norm[i],rate_rho_ell2L2Norm[i],\
    #             rho_ell2H1Norm[i],rate_rho_ell2H1Norm[i])<|MERGE_RESOLUTION|>--- conflicted
+++ resolved
@@ -6,23 +6,11 @@
 
 import numpy as np
 
-<<<<<<< HEAD
-import matplotlib
-matplotlib.use('AGG')   # generate png output by default
-
-import matplotlib.pyplot as plt
-from matplotlib import rc
-rc('font',**{'family':'sans-serif','sans-serif':['Helvetica']})
-## for Palatino and other serif fonts use:
-#rc('font',**{'family':'serif','serif':['Palatino']})
-rc('text', usetex=True)
-
-# create plots for time series of errors
-fig_L2, ax_L2 = plt.subplots(nrows=1, ncols=1)
-# fig_H1, ax_H1 = plt.subplots(nrows=1, ncols=1)
-=======
 usePlots = True
 if usePlots:
+    import matplotlib
+    matplotlib.use('AGG')   # generate png output by default
+
 	import matplotlib.pyplot as plt
 	from matplotlib import rc
 	rc('font',**{'family':'sans-serif','sans-serif':['Helvetica']})
@@ -33,7 +21,6 @@
 	# create plots for time series of errors
 	fig_L2, ax_L2 = plt.subplots(nrows=1, ncols=1)
 	# fig_H1, ax_H1 = plt.subplots(nrows=1, ncols=1)
->>>>>>> e909eb79
 
 # read in file names and test if they can be found.  if so
 # then add them to our list of filenames to be processed
